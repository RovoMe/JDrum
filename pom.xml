<project xmlns="http://maven.apache.org/POM/4.0.0" xmlns:xsi="http://www.w3.org/2001/XMLSchema-instance"
	xsi:schemaLocation="http://maven.apache.org/POM/4.0.0 http://maven.apache.org/xsd/maven-4.0.0.xsd">
	<modelVersion>4.0.0</modelVersion>

	<groupId>at.rovo</groupId>
	<artifactId>Drum</artifactId>
	<version>0.0.1-SNAPSHOT</version>
	<packaging>jar</packaging>

	<name>Disk Repository with Update Management (DRUM)</name>
	<description>Drum divides data received via its check, checkUpdate or update method into a number of buckets and stores them efficiently with the help of bucket sort into bucket disk files. If a disk files gets full all the data is stored and compared with the data in a general backend data store and updated if required.</description>

	<parent>
		<groupId>at.rovo</groupId>
		<artifactId>super-pom</artifactId>
		<version>0.0.1-SNAPSHOT</version>
	</parent>

	<dependencies>
		<!-- Log4J -->
		<dependency>
			<groupId>org.apache.logging.log4j</groupId>
			<artifactId>log4j-api</artifactId>
<<<<<<< HEAD
			<version>2.0-beta7</version>
=======
>>>>>>> 25e2436e
		</dependency>
		<dependency>
			<groupId>org.apache.logging.log4j</groupId>
			<artifactId>log4j-core</artifactId>
<<<<<<< HEAD
			<version>2.0-beta7</version>
=======
>>>>>>> 25e2436e
		</dependency>
		<!-- JUnit -->
		<dependency>
			<groupId>junit</groupId>
			<artifactId>junit</artifactId>
			<scope>test</scope>
		</dependency>
		<!-- berkeley db -->
		<dependency>
			<groupId>com.sleepycat</groupId>
			<artifactId>je</artifactId>
			<version>${sleepycat.version}</version>
		</dependency>
		<!-- Common -->
		<dependency>
			<groupId>at.rovo</groupId>
			<artifactId>Common</artifactId>
			<version>${commons.version}</version>
		</dependency>
	</dependencies>

	<build>
		<plugins>
			<!-- compiler settings -->
			<plugin>
				<groupId>org.apache.maven.plugins</groupId>
				<artifactId>maven-compiler-plugin</artifactId>
			</plugin>
			<!-- Surefire is a test framework project. -->
			<plugin>
				<groupId>org.apache.maven.plugins</groupId>
				<artifactId>maven-surefire-plugin</artifactId>
				<version>2.15</version>
				<configuration>
					<systemProperties>
						<property>
							<name>log4j.configurationFile</name>
							<value>${basedir}/target/test-classes/log/log4j2-test.xml</value>
						</property>
					</systemProperties>
				</configuration>
			</plugin>
		</plugins>
	</build>

</project><|MERGE_RESOLUTION|>--- conflicted
+++ resolved
@@ -21,18 +21,10 @@
 		<dependency>
 			<groupId>org.apache.logging.log4j</groupId>
 			<artifactId>log4j-api</artifactId>
-<<<<<<< HEAD
-			<version>2.0-beta7</version>
-=======
->>>>>>> 25e2436e
 		</dependency>
 		<dependency>
 			<groupId>org.apache.logging.log4j</groupId>
 			<artifactId>log4j-core</artifactId>
-<<<<<<< HEAD
-			<version>2.0-beta7</version>
-=======
->>>>>>> 25e2436e
 		</dependency>
 		<!-- JUnit -->
 		<dependency>
