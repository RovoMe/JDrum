--- conflicted
+++ resolved
@@ -74,12 +74,8 @@
 		}
 		catch (Exception e)
 		{
-<<<<<<< HEAD
-			logger.error("[{}] - Could not initialize backing cache file!", this.drum);
-=======
 			logger.error("[{}] - Could not initialize backing cache file!", 
 					this.drum, e);
->>>>>>> 25e2436e
 			logger.catching(e);
 			throw new DrumException("Error initializing cache file! Caught reason: "
 							+ e.getLocalizedMessage(), e);
@@ -104,12 +100,8 @@
 			}
 			catch (Exception e)
 			{
-<<<<<<< HEAD
-				logger.error("[{}] - Error extracting file length of cache file!", this.drum); 
-=======
 				logger.error("[{}] - Error extracting file length of cache file!", 
-						this.drum, e); 
->>>>>>> 25e2436e
+						this.drum, e);
 				logger.catching(e);
 				throw new DrumException(
 						"Error extracting file length of cache file! Caught reason: "
@@ -148,11 +140,7 @@
 			}
 			catch (Exception e)
 			{
-<<<<<<< HEAD
-				logger.error("[{}] - Error closing cache file!", this.drum); 
-=======
-				logger.error("[{}] - Error closing cache file!", this.drum, e); 
->>>>>>> 25e2436e
+				logger.error("[{}] - Error closing cache file!", this.drum, e);
 				logger.catching(e);
 			}
 		}
@@ -177,14 +165,9 @@
 			}
 			catch (Exception e)
 			{
-<<<<<<< HEAD
-				logger.error("Error while resetting the file pointer! Reason {}",
-						e.getMessage());
-				logger.catching(e);
-=======
 				logger.error("Error while resetting the file pointer! Reason {}", 
 						e.getMessage(), e);
->>>>>>> 25e2436e
+                logger.catching(e);
 			}
 		}
 	}
@@ -229,11 +212,7 @@
 		}
 		catch (InstantiationException | IllegalAccessException | IOException ex)
 		{
-<<<<<<< HEAD
-			logger.error("[{}] - Error fetching next entry from cache!", this.drum); 
-=======
-			logger.error("[{}] - Error fetching next entry from cache!", this.drum, ex); 
->>>>>>> 25e2436e
+			logger.error("[{}] - Error fetching next entry from cache!", this.drum, ex);
 			logger.catching(ex);
 			throw ex;
 		}
@@ -376,11 +355,7 @@
 				// data entry
 				// this results in an append instead of an replacement of the
 				// data entry
-<<<<<<< HEAD
-				if (append && entry.getKey().equals(data.getKey()))
-=======
 				if (append && data.getKey().equals(entry.getKey()))
->>>>>>> 25e2436e
 				{
 					logger.trace("[{}] - appending {} to {}!", this.drum, entry.getValue(), data);
 					data.appendValue(entry.getValue());
@@ -426,11 +401,7 @@
 		}
 		catch (IOException | InstantiationException | IllegalAccessException e)
 		{
-<<<<<<< HEAD
-			logger.error("[{}] - Error writing entry to cache!", this.drum);
-=======
-			logger.error("[{}] - Error writing entry to cache!", this.drum, e); 
->>>>>>> 25e2436e
+			logger.error("[{}] - Error writing entry to cache!", this.drum, e);
 			logger.catching(e);
 			throw e;
 		}
@@ -492,13 +463,8 @@
 		}
 		catch (IOException | InstantiationException | IllegalAccessException e)
 		{
-<<<<<<< HEAD
-			logger.error("[{}] - Exception while looking up key {}! Reason: {}",
-					this.drum, key, e.getLocalizedMessage());
-=======
 			logger.error("[{}] - Exception while looking up key {}! Reason: {}", 
 					this.drum, key, e.getLocalizedMessage(), e);
->>>>>>> 25e2436e
 			logger.catching(e);
 			throw e;
 		}
@@ -796,13 +762,8 @@
 		}
 		catch (Exception e)
 		{
-<<<<<<< HEAD
-			logger.error("[{}] - Error while printing content of {}!",
-					this.drum, this.name);
-=======
 			logger.error("[{}] - Error while printing content of {}!", 
 					this.drum, this.name, e);
->>>>>>> 25e2436e
 			logger.catching(e);
 			throw new DrumException("Error while printing content of "
 					+ this.name + "! Reason: " + e.getLocalizedMessage());
