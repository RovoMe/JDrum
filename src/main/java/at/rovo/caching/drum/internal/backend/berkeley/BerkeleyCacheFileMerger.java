--- conflicted
+++ resolved
@@ -113,11 +113,7 @@
 		}
 		catch (DatabaseException e)
 		{
-<<<<<<< HEAD
-			logger.error("{} - Creating Berkeley DB failed!", this.drumName); 
-=======
-			logger.error("{} - Creating Berkeley DB failed!", this.drumName, e); 
->>>>>>> 25e2436e
+			logger.error("{} - Creating Berkeley DB failed!", this.drumName, e);
 			logger.catching(e);
 			throw new DrumException(this.drumName
 					+ " - Creating Berkeley DB failed!", e);
@@ -237,13 +233,8 @@
 		}
 		catch (Exception e)
 		{
-<<<<<<< HEAD
-			logger.error("[{}] - Error synchronizing buckets with repository!",
-					this.drumName); 
-=======
 			logger.error("[{}] - Error synchronizing buckets with repository!", 
 					this.drumName, e); 
->>>>>>> 25e2436e
 			logger.catching(e);
 			throw new DrumException("Error synchronizing buckets with repository!", e);
 		}
