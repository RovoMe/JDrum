package at.rovo.caching.drum.internal;

import java.io.File;
import java.io.IOException;
import java.io.RandomAccessFile;
import java.util.Arrays;
import java.util.List;
import java.util.concurrent.Semaphore;
import org.apache.logging.log4j.LogManager;
import org.apache.logging.log4j.Logger;
import at.rovo.caching.drum.DrumException;
import at.rovo.caching.drum.DrumOperation;
import at.rovo.caching.drum.IBroker;
import at.rovo.caching.drum.IDiskWriter;
import at.rovo.caching.drum.IMerger;
import at.rovo.caching.drum.data.ByteSerializer;
import at.rovo.caching.drum.event.DiskWriterEvent;
import at.rovo.caching.drum.event.DiskWriterState;
import at.rovo.caching.drum.event.DiskWriterStateUpdate;
import at.rovo.caching.drum.event.DrumEventDispatcher;

/**
 * <p>
 * <em>DiskBucketWriter</em> is a consumer in the producer-consumer pattern and
 * it takes data stored from the in-memory buffer and writes it to the attached
 * disk bucket file.
 * </p>
 * <p>
 * According to the paper 'IRLbot: Scaling to 6 Billion Pages and Beyond' the
 * data is separated into key/value and auxiliary data files which are stored in
 * the cache/'drumName' directory located inside the application directory where
 * <code>drumName</code> is the name of the current Drum instance.
 * </p>
 * <p>
 * The current implementation uses the blocking method <code>takeAll()</code>
 * from {@link IBroker} to collect the items to write into the disk file.
 * </p>
 * 
 * @param <V>
 *            The type of the value object
 * @param <A>
 *            The type of the auxiliary data object
 * 
 * @author Roman Vottner
 */
public class DiskBucketWriter<V extends ByteSerializer<V>, A extends ByteSerializer<A>>
		implements IDiskWriter<V, A>
{
	/** The logger of this class **/
	private final static Logger logger = LogManager.getLogger(DiskBucketWriter.class);

	/** The name of the DRUM instance **/
	private String drumName = null;
	/** The bucket ID this instance reads from and writes to **/
	private int bucketId = 0;
	/** The size of a bucket before a merge action is invoked **/
	private int bucketByteSize = 0;
	/** The broker we get data to write from **/
	private IBroker<InMemoryData<V, A>, V, A> broker = null;
	/**
	 * The merger who takes care of merging disk files with the backing data
	 * store. It needs to be informed if it should merge, which happens if the
	 * bytes written to the disk file exceeds certain limits
	 **/
	private IMerger<V, A> merger = null;
	/**
	 * The object responsible for updating listeners on state or statistic
	 * changes
	 **/
	private DrumEventDispatcher eventDispatcher = null;
	/** The name of the disk file this instance will write key/value data to **/
	private String kvFileName = null;
	/** The name of the disk file this instance will write auxiliary data to **/
	private String auxFileName = null;
	/** The reference to the key/value file **/
	private RandomAccessFile kvFile = null;
	/** The reference to the auxiliary data file attached to a key **/
	private RandomAccessFile auxFile = null;
	/** The number of bytes written into the key/value file **/
	private long kvBytesWritten = 0L;
	/** The number of bytes written into the auxiliary data file **/
	private long auxBytesWritten = 0L;
	/** flag if merging is required **/
	private boolean mergeRequired = false;
	/**
	 * As semaphores can be used from different threads use it here as a lock
	 * for getting access to the disk bucket file
	 **/
	private Semaphore lock = new Semaphore(1);
	/**
	 * Indicates if the thread the runnable part is running in should stop its
	 * work
	 **/
	private volatile boolean stopRequested = false;
	/**
	 * Used to reduce multiple WAITING_ON_MERGE_REQUEST event updates to a
	 * single update
	 **/
	private DiskWriterState lastState = null;

	/**
	 * <p>
	 * Creates a new instance and instantiates required fields.
	 * </p>
	 * 
	 * @param drumName
	 *            The name of the Drum instance
	 * @param bucketId
	 *            The index of the bucket this writer will read data from or
	 *            write to
	 * @param bucketByteSize
	 *            The size in bytes before a merge with the backing data store
	 *            is invoked
	 * @param broker
	 *            The broker who administers the in memory data
	 */
	public DiskBucketWriter(String drumName, int bucketId, int bucketByteSize,
			IBroker<InMemoryData<V, A>, V, A> broker, IMerger<V, A> merger,
			DrumEventDispatcher eventDispatcher) throws DrumException
	{
		this.drumName = drumName;
		this.bucketId = bucketId;
		this.bucketByteSize = bucketByteSize;
		this.broker = broker;
		this.merger = merger;
		this.eventDispatcher = eventDispatcher;

		this.initDiskFile();
	}

	/**
	 * <p>
	 * Creates the bucket files for key/value and auxiliary data.
	 * </p>
	 */
	private void initDiskFile() throws DrumException
	{
		String userDir = System.getProperty("user.dir");

		// check if the cache sub-directory exists - if not create one
		File cacheDir = new File(System.getProperty("user.dir") + "/cache");
		if (!cacheDir.exists())
		{
			if (!cacheDir.mkdir())
			{
				throw new DrumException("No cache directory found and could not initialize one!");
			}
		}
		// check if a sub-directory inside the cache sub-directory exists that
		// has the
		// name of this instance - if not create it
		File file = new File(System.getProperty("user.dir") + "/cache/"
				+ this.drumName);
		if (!file.exists())
		{
			if (!file.mkdir())
			{
				throw new DrumException("No cache data dir found and could not initialize one!");
			}
		}

		try
		{
			this.kvFileName = userDir + "/cache/" + this.drumName + "/bucket"
					+ bucketId + ".kv";
			this.kvFile = new RandomAccessFile(this.kvFileName, "rw");

			this.auxFileName = userDir + "/cache/" + this.drumName + "/bucket"
					+ bucketId + ".aux";
			this.auxFile = new RandomAccessFile(this.auxFileName, "rw");
		}
		catch (Exception e)
		{
<<<<<<< HEAD
			logger.error("{} - Error creating bucket file!", this.drumName);
=======
			logger.error("{} - Error creating bucket file!", this.drumName, e); 
>>>>>>> 25e2436e
			logger.catching(e);
			throw new DrumException("Error creating bucket file!", e);
		}
	}

	@Override
	public int getBucketId()
	{
		return this.bucketId;
	}

	@Override
	public void run()
	{
		while (!this.stopRequested)
		{
			try
			{
				if (this.lastState == null)
				{
					logger.debug("[{}] - [{}] - waiting for data", this.drumName, this.bucketId);

					this.lastState = DiskWriterState.WAITING_ON_DATA;
					this.eventDispatcher.update(new DiskWriterStateUpdate(
							this.drumName, this.bucketId, DiskWriterState.WAITING_ON_DATA));
				}

				// use a blocking call to retrieve the elements to persist
				// takeAll() waits on the broker instance to retrieve data
				List<InMemoryData<V, A>> elementsToPersist = this.broker.takeAll();

				// in case a flush was invoked but there aren't any data
				// available
				if (elementsToPersist == null || elementsToPersist.size() == 0)
					continue;

				this.lastState = null;
				this.eventDispatcher.update(new DiskWriterStateUpdate(
						this.drumName, this.bucketId, DiskWriterState.DATA_RECEIVED));

				logger.debug("[{}] - [{}] - received {} data elements", 
						this.drumName, this.bucketId, elementsToPersist.size());
				this.feedBucket(elementsToPersist);

				assert (this.lock.availablePermits() == 1);

				if (this.mergeRequired)
					this.merger.doMerge();

				assert (this.lock.availablePermits() == 1);

				this.mergeRequired = false;
			}
			catch (InterruptedException iE)
			{
				if (!DiskWriterState.FINISHED.equals(this.lastState))
				{
					logger.error("[{}] - [{}] - got interrupted!", 
							this.drumName, this.bucketId);
					this.lastState = DiskWriterState.FINISHED;
				}
				this.eventDispatcher
						.update(new DiskWriterStateUpdate(this.drumName,
								this.bucketId, DiskWriterState.FINISHED));
				Thread.currentThread().interrupt();
			}
			catch (Exception e)
			{
				logger.error("[{}] - [{}] - caught exception: {}", 
						this.drumName, this.bucketId, e.getLocalizedMessage());
				this.eventDispatcher.update(new DiskWriterStateUpdate(
						this.drumName, this.bucketId,
						DiskWriterState.FINISHED_WITH_ERROR));
				e.printStackTrace();
				Thread.currentThread().interrupt();
			}
		}
		// push the latest data which has not yet been written to the data store
		// to be written
		if (this.kvBytesWritten > 0)
		{
			this.merger.doMerge();
		}
		this.eventDispatcher.update(new DiskWriterStateUpdate(this.drumName,
				this.bucketId, DiskWriterState.FINISHED));
		logger.trace("[{}] - [{}] - stopped processing!", this.drumName, this.bucketId);
	}

	/**
	 * <p>
	 * Closes a previously opened {@link RandomAccessFile} and frees resources
	 * held by the application.
	 * </p>
	 * 
	 * @param bucketFile
	 *            The previously opened bucket file which needs to be closed
	 */
	private void closeFile(RandomAccessFile bucketFile) throws DrumException
	{
		try
		{
			bucketFile.close();
		}
		catch (Exception e)
		{
<<<<<<< HEAD
			logger.error("[{}] - [{}] - Exception closing disk bucket!",
					this.drumName, this.bucketId); 
=======
			logger.error("[{}] - [{}] - Exception closing disk bucket!", 
					this.drumName, this.bucketId, e); 
>>>>>>> 25e2436e
			logger.catching(e);
			throw new DrumException("Exception closing disk bucket!");
		}
		finally
		{
			logger.debug("[{}] - [{}] - Closing file {}", 
					this.drumName, this.bucketId, bucketFile);
		}
	}

	/**
	 * <p>
	 * Feeds the key/value and auxiliary bucket files with the data stored in
	 * memory buffers.
	 * </p>
	 * 
	 * @param inMemoryData
	 *            The buffer which contains the data to persist to disk
	 */
	private void feedBucket(List<InMemoryData<V, A>> inMemoryData) 
			throws DrumException
	{
		try
		{
			this.eventDispatcher.update(new DiskWriterStateUpdate(
					this.drumName, this.bucketId,
					DiskWriterState.WAITING_ON_LOCK));
			this.lock.acquire();
			this.eventDispatcher.update(new DiskWriterStateUpdate(
					this.drumName, this.bucketId, DiskWriterState.WRITING));

			long kvStart = this.kvFile.getFilePointer();
			long auxStart = this.auxFile.getFilePointer();

			for (InMemoryData<V, A> data : inMemoryData)
			{
				logger.info("[{}] - [{}] - feeding bucket with: {}; value: {}",  
						this.drumName, this.bucketId, data.getKey(), data.getValue());
				long kvStartPos = this.kvFile.getFilePointer();
				long auxStartPos = this.auxFile.getFilePointer();

				// Write the following sequentially for the key/value bucket
				// file:
				// - operation; (1 byte)
				// - key; (8 byte)
				// - value length; (4 byte)
				// - value. (variable byte)

				// write the operation
				char c;
				DrumOperation op = data.getOperation();
				if (op.equals(DrumOperation.CHECK))
					c = 'c';
				else if (op.equals(DrumOperation.UPDATE))
					c = 'u';
				else if (op.equals(DrumOperation.CHECK_UPDATE))
					c = 'b'; // both; CHECK_UPDATE
				else if (op.equals(DrumOperation.APPEND_UPDATE))
					c = 'a';
				else
					c = 'n'; // nothing - should not happen!
				this.kvFile.write(c);

				// write the key
				this.kvFile.writeLong(data.getKey());

				// write the value
				byte[] byteValue = data.getValueAsBytes();
				if (byteValue != null)
				{
					this.kvFile.writeInt(byteValue.length);
					this.kvFile.write(byteValue);
				}
				else
					this.kvFile.writeInt(0);

				long kvEndPos = this.kvFile.getFilePointer();
				if (byteValue != null)
				{
					logger.info("[{}] - [{}] - wrote to kvBucket file - "
							+ "operation: '{}' key: '{}', value.length: '{}' "
							+ "byteValue: '{}' and value: '{}' - bytes written "
							+ "in total: {}", this.drumName, this.bucketId, c, 
							data.getKey(), byteValue.length, 
							Arrays.toString(byteValue), data.getValue(), 
							(kvEndPos - kvStartPos));
				}
				else
				{
					logger.info("[{}] - [{}] - wrote to kvBucket file - "
							+ "operation: '{}' key: '{}', value.length: '0' "
							+ "byteValue: 'null' and value: '{}' - bytes written "
							+ "in total: {}", this.drumName, this.bucketId, c, 
							data.getKey(), data.getValue(), 
							(kvEndPos - kvStartPos));
				}

				// Write the following sequentially for the auxiliary data
				// bucket file:
				// - aux length; (4 byte)
				// - aux. (variable byte)

				byte[] byteAux = data.getAuxiliaryAsBytes();
				if (byteAux != null)
				{
					this.auxFile.writeInt(byteAux.length);
					this.auxFile.write(byteAux);
				}
				else
					this.auxFile.writeInt(0);

				long auxEndPos = this.auxFile.getFilePointer();
				if (byteAux != null)
				{
					logger.info("[{}] - [{}] - wrote to auxBucket file - "
							+ "aux.length: '{}' byteAux: '{}' and aux: '{}' - "
							+ "bytes written in total: {}", this.drumName, 
							this.bucketId, byteAux.length, 
							Arrays.toString(byteAux), data.getAuxiliary(), 
							(auxEndPos - auxStartPos));
				}
				else
				{
					logger.info("[{}] - [{}] - wrote to auxBucket file - "
							+ "aux.length: '0' byteAux: 'null' and aux: '{}' - "
							+ "bytes written in total: {}", this.drumName, 
							this.bucketId, data.getAuxiliary(), 
							(auxEndPos - auxStartPos));
				}
			}

			this.kvBytesWritten += (this.kvFile.getFilePointer() - kvStart);
			this.auxBytesWritten += (this.auxFile.getFilePointer() - auxStart);

			this.eventDispatcher.update(new DiskWriterEvent(this.drumName,
					this.bucketId, this.kvBytesWritten, this.auxBytesWritten));

			// is it merge time? If the feed was forced the merge will be done
			// by the main-thread so do not set the merge flag therefore else
			// two threads would try to merge the data which might result in
			// a deadlock
			if (this.kvBytesWritten > this.bucketByteSize 
					|| this.auxBytesWritten > this.bucketByteSize)
			{
				logger.info("[{}] - [{}] - requesting merge", 
						this.drumName, this.bucketId);
				this.mergeRequired = true;
			}
		}
		catch (Exception e)
		{
<<<<<<< HEAD
			logger.error("[{}] - [{}] - Error feeding bucket! Reason: {}",
					this.drumName, this.bucketId, e.getLocalizedMessage()); 
=======
			logger.error("[{}] - [{}] - Error feeding bucket! Reason: {}", 
					this.drumName, this.bucketId, e.getLocalizedMessage(), e); 
>>>>>>> 25e2436e
			logger.catching(e);
			throw new DrumException("Error feeding bucket!", e);
		}
		finally
		{
			this.lock.release();
		}
	}

	@Override
	public Semaphore accessDiskFile()
	{
		return this.lock;
	}

	@Override
	public String getKVFileName()
	{
		return this.kvFileName;
	}

	@Override
	public String getAuxFileName()
	{
		return this.auxFileName;
	}

	public RandomAccessFile getKVFile()
	{
		return this.kvFile;
	}

	public RandomAccessFile getAuxFile()
	{
		return this.auxFile;
	}

	@Override
	public long getKVFileBytesWritten()
	{
		return this.kvBytesWritten;
	}

	@Override
	public long getAuxFileBytesWritte()
	{
		return this.auxBytesWritten;
	}

	@Override
	public void reset()
	{
		// set the bytes written to 0
		this.kvBytesWritten = 0L;
		this.auxBytesWritten = 0L;

		// set the file pointer to the start of the file
		try
		{
			this.kvFile.seek(0);
			this.auxFile.seek(0);
		}
		catch (IOException e)
		{
			e.printStackTrace();
		}

		this.eventDispatcher.update(new DiskWriterEvent(this.drumName,
				this.bucketId, this.kvBytesWritten, this.auxBytesWritten));
		this.eventDispatcher.update(new DiskWriterStateUpdate(this.drumName,
				this.bucketId, DiskWriterState.EMPTY));
	}

	@Override
	public void stop()
	{
		this.stopRequested = true;
		logger.trace("[{}] - [{}] - stop requested!", this.drumName, this.bucketId);
<<<<<<< HEAD
	}

	@Override
	public void forceWrite(List<InMemoryData<V, A>> data) throws DrumException
	{
		// feedBucket is synchronized which should prevent multiple threads to
		// invoke the same method if a thread is already executing it
		this.feedBucket(data, true);
=======
>>>>>>> 25e2436e
	}

	@Override
	public void close()
	{
		try
		{
			this.closeFile(this.kvFile);
			this.closeFile(this.auxFile);
		}
		catch (DrumException e)
		{
			logger.catching(e);
		}
	}
}<|MERGE_RESOLUTION|>--- conflicted
+++ resolved
@@ -171,11 +171,7 @@
 		}
 		catch (Exception e)
 		{
-<<<<<<< HEAD
-			logger.error("{} - Error creating bucket file!", this.drumName);
-=======
-			logger.error("{} - Error creating bucket file!", this.drumName, e); 
->>>>>>> 25e2436e
+			logger.error("{} - Error creating bucket file!", this.drumName, e);
 			logger.catching(e);
 			throw new DrumException("Error creating bucket file!", e);
 		}
@@ -281,13 +277,8 @@
 		}
 		catch (Exception e)
 		{
-<<<<<<< HEAD
-			logger.error("[{}] - [{}] - Exception closing disk bucket!",
-					this.drumName, this.bucketId); 
-=======
 			logger.error("[{}] - [{}] - Exception closing disk bucket!", 
-					this.drumName, this.bucketId, e); 
->>>>>>> 25e2436e
+					this.drumName, this.bucketId);
 			logger.catching(e);
 			throw new DrumException("Exception closing disk bucket!");
 		}
@@ -439,13 +430,8 @@
 		}
 		catch (Exception e)
 		{
-<<<<<<< HEAD
-			logger.error("[{}] - [{}] - Error feeding bucket! Reason: {}",
-					this.drumName, this.bucketId, e.getLocalizedMessage()); 
-=======
 			logger.error("[{}] - [{}] - Error feeding bucket! Reason: {}", 
-					this.drumName, this.bucketId, e.getLocalizedMessage(), e); 
->>>>>>> 25e2436e
+					this.drumName, this.bucketId, e.getLocalizedMessage(), e);
 			logger.catching(e);
 			throw new DrumException("Error feeding bucket!", e);
 		}
@@ -524,17 +510,6 @@
 	{
 		this.stopRequested = true;
 		logger.trace("[{}] - [{}] - stop requested!", this.drumName, this.bucketId);
-<<<<<<< HEAD
-	}
-
-	@Override
-	public void forceWrite(List<InMemoryData<V, A>> data) throws DrumException
-	{
-		// feedBucket is synchronized which should prevent multiple threads to
-		// invoke the same method if a thread is already executing it
-		this.feedBucket(data, true);
-=======
->>>>>>> 25e2436e
 	}
 
 	@Override
