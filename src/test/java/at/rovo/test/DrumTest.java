--- conflicted
+++ resolved
@@ -79,30 +79,18 @@
 		List<Long> URLhashes = new ArrayList<>();
 		try
 		{
-<<<<<<< HEAD
-			logger.info("Example of Drum usage:");
-			logger.info("----------------------");
-				
-			logger.info("Initializing Drum ... ");
-			IDispatcher<StringSerializer, StringSerializer>  dispatcher =
-=======
 			LOG.info("Example of Drum usage:");
 			LOG.info("----------------------");
 
 			LOG.info("Initializing Drum ... ");
 			IDispatcher<StringSerializer, StringSerializer> dispatcher =
->>>>>>> 25e2436e
 					new ConsoleDispatcher<>();
 //					new LogFileDispatcher<>();
 			try
 			{
 				drum = new Drum.Builder<>("urlSeenTest", 
 						StringSerializer.class, StringSerializer.class)
-<<<<<<< HEAD
-					.numBucket(2)
-=======
 					.numBucket(4)
->>>>>>> 25e2436e
 					.bufferSize(64)
 					.dispatcher(dispatcher)
 					.listener(this)
@@ -112,19 +100,11 @@
 			{
 				Assert.fail("Could not create DRUM instance. Caught error: "
 						+ e.getLocalizedMessage());
-<<<<<<< HEAD
-				logger.error("Could not create DRUM instance. Caught error: "
-						+ e.getLocalizedMessage(), e);
-				return;
-			}
-			logger.info("done!");		
-=======
 				LOG.error("Could not create DRUM instance. Caught error: "
 						+ e.getLocalizedMessage(), e);
 				return;
 			}
 			LOG.info("done!");
->>>>>>> 25e2436e
 			
 			String url1 = "http://www.codeproject.com"; // produces 12 bytes in kvBucket and 26 bytes in auxBucket
 			String url2 = "http://www.oracle.com/technology/products/berkeley-db/index.html"; // produces 12 bytes in kvBucket and 64 bytes in auxBucket
@@ -179,11 +159,7 @@
 			drum.checkUpdate(DrumUtil.hash(url9), null, new StringSerializer(url9));
 			// check+update on an already stored URL
 			drum.checkUpdate(DrumUtil.hash(url1), new StringSerializer("http://codeproject.com"), new StringSerializer(url1));
-<<<<<<< HEAD
-			logger.info("done!");
-=======
 			LOG.info("done!");
->>>>>>> 25e2436e
 		}
 		finally
 		{
